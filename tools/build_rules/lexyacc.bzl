--- conflicted
+++ resolved
@@ -28,12 +28,7 @@
       source_out: The generated source file.
       extra_outs: Additional generated outputs.
     """
-<<<<<<< HEAD
-    arg_adjust = "$$(bison --version | grep -qE '^bison .* 3\..*' && echo -Wno-deprecated)"
-    cmd = "$(location @bison//:bin/bison) %s -o $(@D)/%s $(location %s)" % (arg_adjust, source_out, src)
-=======
-    cmd = "$${BISON:-bison} -o $(@D)/%s $(location %s)" % (source_out, src)
->>>>>>> a0b88a91
+    cmd = "$(location @bison//:bin/bison) -o $(@D)/%s $(location %s)" % (source_out, src)
     native.genrule(
         name = name,
         outs = [source_out, header_out] + extra_outs,

licenses(["notice"])

package(default_visibility = ["//visibility:public"])

filegroup(
    name = "license",
    srcs = ["LICENSE"],
<<<<<<< HEAD
)

filegroup(
    name = "git",
    srcs = glob([
        "llvm/tools/clang/tools/extra/.git/**",
        "llvm/tools/clang/.git/**",
        "llvm/.git/**",
    ]),
)

cc_library(
    name = "llvm",
    # See https://github.com/google/bazel/issues/61 regarding check_modules's
    # modules_checked_empty.cc.
    # Do not sort; srcs are link-order dependent.
    srcs = [
        "llvm/build/lib/libclangFormat.a",
        "llvm/build/lib/libclangToolingInclusions.a",
        "llvm/build/lib/libclangToolingCore.a",
        "llvm/build/lib/libclangTooling.a",
        "llvm/build/lib/libclangFrontend.a",
        "llvm/build/lib/libclangDriver.a",
        "llvm/build/lib/libclangParse.a",
        "llvm/build/lib/libclangSema.a",
        "llvm/build/lib/libclangEdit.a",
        "llvm/build/lib/libclangRewrite.a",
        "llvm/build/lib/libclangSerialization.a",
        "llvm/build/lib/libclangAST.a",
        "llvm/build/lib/libclangLex.a",
        "llvm/build/lib/libclangBasic.a",
        "llvm/build/lib/libclangAnalysis.a",
        "llvm/build/lib/libclangIndex.a",
        "llvm/build/lib/libLLVMMipsInfo.a",
        "llvm/build/lib/libLLVMAArch64Info.a",
        "llvm/build/lib/libLLVMARMInfo.a",
        "llvm/build/lib/libLLVMPowerPCInfo.a",
        "llvm/build/lib/libLLVMX86Info.a",
        "llvm/build/lib/libLLVMOption.a",
        "llvm/build/lib/libLLVMMC.a",
        "llvm/build/lib/libLLVMMCParser.a",
        "llvm/build/lib/libLLVMBitReader.a",
        "llvm/build/lib/libLLVMProfileData.a",
        "llvm/build/lib/libLLVMCore.a",
        "llvm/build/lib/libLLVMBinaryFormat.a",
        "llvm/build/lib/libLLVMSupport.a",
        "llvm/build/lib/libLLVMDemangle.a",
        "//tools/modules:check_modules",
    ],
    hdrs = glob([
        "llvm/include/**/*.h",
        "llvm/build/include/**/*.h",
        "llvm/build/include/**/*.def",
        "llvm/build/tools/clang/include/**/*.inc",
        "llvm/tools/clang/include/**/*.h",
        "llvm/tools/clang/include/**/*.def",
    ]),
    defines = [
        "__STDC_LIMIT_MACROS",
        "__STDC_CONSTANT_MACROS",
    ],
    includes = [
        "llvm/build/include",
        "llvm/build/tools/clang/include",
        "llvm/include",
        "llvm/tools/clang/include",
    ],
    linkopts = [
        "-ldl",
        # Changed until https://github.com/NixOS/nixpkgs/issues/54112 is sorted.
        "-lncurses",
        "-lm",
        "-lpthread",
    ],
    linkstatic = 1,
    deps = ["//external:zlib"],
    alwayslink = 1,
)

cc_resources(
    name = "clang_builtin_headers_resources",
    data = glob(["llvm/build/lib/clang/8.0.0/include/**/*.h"]),
=======
>>>>>>> ca005cad
)<|MERGE_RESOLUTION|>--- conflicted
+++ resolved
@@ -5,89 +5,4 @@
 filegroup(
     name = "license",
     srcs = ["LICENSE"],
-<<<<<<< HEAD
-)
-
-filegroup(
-    name = "git",
-    srcs = glob([
-        "llvm/tools/clang/tools/extra/.git/**",
-        "llvm/tools/clang/.git/**",
-        "llvm/.git/**",
-    ]),
-)
-
-cc_library(
-    name = "llvm",
-    # See https://github.com/google/bazel/issues/61 regarding check_modules's
-    # modules_checked_empty.cc.
-    # Do not sort; srcs are link-order dependent.
-    srcs = [
-        "llvm/build/lib/libclangFormat.a",
-        "llvm/build/lib/libclangToolingInclusions.a",
-        "llvm/build/lib/libclangToolingCore.a",
-        "llvm/build/lib/libclangTooling.a",
-        "llvm/build/lib/libclangFrontend.a",
-        "llvm/build/lib/libclangDriver.a",
-        "llvm/build/lib/libclangParse.a",
-        "llvm/build/lib/libclangSema.a",
-        "llvm/build/lib/libclangEdit.a",
-        "llvm/build/lib/libclangRewrite.a",
-        "llvm/build/lib/libclangSerialization.a",
-        "llvm/build/lib/libclangAST.a",
-        "llvm/build/lib/libclangLex.a",
-        "llvm/build/lib/libclangBasic.a",
-        "llvm/build/lib/libclangAnalysis.a",
-        "llvm/build/lib/libclangIndex.a",
-        "llvm/build/lib/libLLVMMipsInfo.a",
-        "llvm/build/lib/libLLVMAArch64Info.a",
-        "llvm/build/lib/libLLVMARMInfo.a",
-        "llvm/build/lib/libLLVMPowerPCInfo.a",
-        "llvm/build/lib/libLLVMX86Info.a",
-        "llvm/build/lib/libLLVMOption.a",
-        "llvm/build/lib/libLLVMMC.a",
-        "llvm/build/lib/libLLVMMCParser.a",
-        "llvm/build/lib/libLLVMBitReader.a",
-        "llvm/build/lib/libLLVMProfileData.a",
-        "llvm/build/lib/libLLVMCore.a",
-        "llvm/build/lib/libLLVMBinaryFormat.a",
-        "llvm/build/lib/libLLVMSupport.a",
-        "llvm/build/lib/libLLVMDemangle.a",
-        "//tools/modules:check_modules",
-    ],
-    hdrs = glob([
-        "llvm/include/**/*.h",
-        "llvm/build/include/**/*.h",
-        "llvm/build/include/**/*.def",
-        "llvm/build/tools/clang/include/**/*.inc",
-        "llvm/tools/clang/include/**/*.h",
-        "llvm/tools/clang/include/**/*.def",
-    ]),
-    defines = [
-        "__STDC_LIMIT_MACROS",
-        "__STDC_CONSTANT_MACROS",
-    ],
-    includes = [
-        "llvm/build/include",
-        "llvm/build/tools/clang/include",
-        "llvm/include",
-        "llvm/tools/clang/include",
-    ],
-    linkopts = [
-        "-ldl",
-        # Changed until https://github.com/NixOS/nixpkgs/issues/54112 is sorted.
-        "-lncurses",
-        "-lm",
-        "-lpthread",
-    ],
-    linkstatic = 1,
-    deps = ["//external:zlib"],
-    alwayslink = 1,
-)
-
-cc_resources(
-    name = "clang_builtin_headers_resources",
-    data = glob(["llvm/build/lib/clang/8.0.0/include/**/*.h"]),
-=======
->>>>>>> ca005cad
 )
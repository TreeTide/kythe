package(default_visibility = ["//visibility:private"])

load("//:version.bzl", "MAX_VERSION", "MIN_VERSION")
load("@bazel_gazelle//:def.bzl", "gazelle")

exports_files(glob(["*"]))

filegroup(
    name = "nothing",
    visibility = ["//visibility:public"],
)

config_setting(
    name = "darwin",
    values = {"cpu": "darwin"},
    visibility = ["//visibility:public"],
)

sh_test(
    name = "check_bazel_versions",
    srcs = ["//tools:check_bazel_versions.sh"],
    args = [
        MIN_VERSION,
        MAX_VERSION,
    ],
    data = [
        ".bazelminversion",
        ".bazelversion",
    ],
)

<<<<<<< HEAD
load("@rules_python//python:defs.bzl", "py_runtime_pair")

py_runtime(
  name = "python2_runtime",
  python_version = "PY2",
  files = [],
  interpreter = "@python//:bin/python",
)

py_runtime(
  name = "python3_runtime",
  python_version = "PY3",
  files = [],
  interpreter = "@python3//:bin/python",
)

py_runtime_pair(
  name = "my_python_pairs",
  py2_runtime = ":python2_runtime",
  py3_runtime = ":python3_runtime",
)

toolchain(
  name = "py_pair_toolchain",
  #target_compatible_with = <...>,
  toolchain = ":my_python_pairs",
  toolchain_type = "@rules_python//python:toolchain_type",
)
=======
# gazelle:build_file_name BUILD
# gazelle:exclude kythe
# gazelle:exclude third_party
# gazelle:prefix kythe.io
gazelle(name = "gazelle")
>>>>>>> c8d23078
<|MERGE_RESOLUTION|>--- conflicted
+++ resolved
@@ -29,7 +29,6 @@
     ],
 )
 
-<<<<<<< HEAD
 load("@rules_python//python:defs.bzl", "py_runtime_pair")
 
 py_runtime(
@@ -58,10 +57,9 @@
   toolchain = ":my_python_pairs",
   toolchain_type = "@rules_python//python:toolchain_type",
 )
-=======
+
 # gazelle:build_file_name BUILD
 # gazelle:exclude kythe
 # gazelle:exclude third_party
 # gazelle:prefix kythe.io
-gazelle(name = "gazelle")
->>>>>>> c8d23078
+gazelle(name = "gazelle")